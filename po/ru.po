--- conflicted
+++ resolved
@@ -7,12 +7,8 @@
 msgstr ""
 "Project-Id-Version: redshift\n"
 "Report-Msgid-Bugs-To: https://bugs.launchpad.net/redshift\n"
-"POT-Creation-Date: 2010-06-10 20:13+0200\n"
-<<<<<<< HEAD
-"PO-Revision-Date: 2010-02-02 09:20+0000\n"
-=======
+"POT-Creation-Date: 2010-06-13 21:58+0200\n"
 "PO-Revision-Date: 2010-06-10 12:48+0000\n"
->>>>>>> abf6fc39
 "Last-Translator: Gregory Petrosyan <gregory.petrosyan@gmail.com>\n"
 "Language-Team: Russian <ru@li.org>\n"
 "MIME-Version: 1.0\n"
@@ -66,10 +62,6 @@
 #. `list' must not be translated
 #. no-wrap
 #: src/redshift.c:288
-<<<<<<< HEAD
-#, fuzzy
-=======
->>>>>>> abf6fc39
 msgid ""
 "  -g R:G:B\tAdditional gamma correction to apply\n"
 "  -l LAT:LON\tYour current location\n"
@@ -126,15 +118,9 @@
 msgstr ""
 
 #: src/redshift.c:354 src/redshift.c:407
-<<<<<<< HEAD
-#, fuzzy, c-format
+#, c-format
 msgid "Initialization of %s failed.\n"
-msgstr "Инициализация RANDR не удалась.\n"
-=======
-#, c-format
-msgid "Initialization of %s failed.\n"
-msgstr ""
->>>>>>> abf6fc39
+msgstr ""
 
 #: src/redshift.c:376 src/redshift.c:429
 #, c-format
@@ -143,15 +129,9 @@
 
 #. TRANSLATORS: `help' must not be translated.
 #: src/redshift.c:379
-<<<<<<< HEAD
-#, fuzzy, c-format
+#, c-format
 msgid "Try `-l %s:help' for more information.\n"
-msgstr "Воспользуйтесь «-h» для получения дополнительной информации.\n"
-=======
-#, c-format
-msgid "Try `-l %s:help' for more information.\n"
-msgstr ""
->>>>>>> abf6fc39
+msgstr ""
 
 #: src/redshift.c:391
 #, c-format
@@ -160,15 +140,9 @@
 
 #. TRANSLATORS: `help' must not be translated.
 #: src/redshift.c:432
-<<<<<<< HEAD
-#, fuzzy, c-format
+#, c-format
 msgid "Try -m %s:help' for more information.\n"
-msgstr "Воспользуйтесь «-h» для получения дополнительной информации.\n"
-=======
-#, c-format
-msgid "Try -m %s:help' for more information.\n"
-msgstr ""
->>>>>>> abf6fc39
+msgstr ""
 
 #: src/redshift.c:444
 #, c-format
@@ -184,15 +158,9 @@
 msgstr "Воспользуйтесь «-h» для получения дополнительной информации.\n"
 
 #: src/redshift.c:557
-<<<<<<< HEAD
-#, fuzzy, c-format
+#, c-format
 msgid "Unknown location provider `%s'.\n"
-msgstr "Неизвестный метод «%s».\n"
-=======
-#, c-format
-msgid "Unknown location provider `%s'.\n"
-msgstr ""
->>>>>>> abf6fc39
+msgstr ""
 
 #. TRANSLATORS: This refers to the method
 #. used to adjust colors e.g VidMode
@@ -206,14 +174,8 @@
 msgstr "Некорректное значение температуры.\n"
 
 #: src/redshift.c:659
-<<<<<<< HEAD
-#, fuzzy
 msgid "Trying other provider...\n"
-msgstr "Пробую другой метод...\n"
-=======
-msgid "Trying other provider...\n"
-msgstr ""
->>>>>>> abf6fc39
+msgstr ""
 
 #: src/redshift.c:671
 msgid "No more location providers to try.\n"
@@ -263,14 +225,8 @@
 msgstr ""
 
 #: src/redshift.c:783 src/redshift.c:904
-<<<<<<< HEAD
-#, fuzzy
 msgid "Unable to read system time.\n"
-msgstr "Не удается восстановить CRTC %i\n"
-=======
-msgid "Unable to read system time.\n"
-msgstr ""
->>>>>>> abf6fc39
+msgstr ""
 
 #. TRANSLATORS: Append degree symbol if possible.
 #: src/redshift.c:792
@@ -331,15 +287,9 @@
 msgstr ""
 
 #: src/gamma-randr.c:292 src/gamma-vidmode.c:152 src/location-manual.c:98
-<<<<<<< HEAD
-#, fuzzy, c-format
+#, c-format
 msgid "Unknown method parameter: `%s'.\n"
-msgstr "Неизвестный метод «%s».\n"
-=======
-#, c-format
-msgid "Unknown method parameter: `%s'.\n"
-msgstr ""
->>>>>>> abf6fc39
+msgstr ""
 
 #: src/gamma-randr.c:306
 #, c-format
@@ -372,46 +322,29 @@
 msgid "  screen=N\tX screen to apply adjustments to\n"
 msgstr ""
 
-#: src/gamma-w32gdi.c:57
-<<<<<<< HEAD
-#, fuzzy
+#: src/gamma-w32gdi.c:59
 msgid "Unable to open device context.\n"
-msgstr "Не удается восстановить CRTC %i\n"
-=======
-msgid "Unable to open device context.\n"
-msgstr ""
->>>>>>> abf6fc39
-
-#: src/gamma-w32gdi.c:64
+msgstr ""
+
+#: src/gamma-w32gdi.c:66
 msgid "Display device does not support gamma ramps.\n"
 msgstr ""
 
-#: src/gamma-w32gdi.c:80
+#: src/gamma-w32gdi.c:82
 msgid "Unable to save current gamma ramp.\n"
 msgstr ""
 
-#: src/gamma-w32gdi.c:102
+#: src/gamma-w32gdi.c:104
 msgid "Adjust gamma ramps with the Windows GDI.\n"
 msgstr ""
 
-#: src/gamma-w32gdi.c:117
-<<<<<<< HEAD
-#, fuzzy
+#: src/gamma-w32gdi.c:119
 msgid "Unable to restore gamma ramps.\n"
-msgstr "Не удается восстановить CRTC %i\n"
-
-#: src/gamma-w32gdi.c:142
-#, fuzzy
+msgstr ""
+
+#: src/gamma-w32gdi.c:144
 msgid "Unable to set gamma ramps.\n"
-msgstr "Не удается восстановить CRTC %i\n"
-=======
-msgid "Unable to restore gamma ramps.\n"
-msgstr ""
-
-#: src/gamma-w32gdi.c:142
-msgid "Unable to set gamma ramps.\n"
-msgstr ""
->>>>>>> abf6fc39
+msgstr ""
 
 #: src/location-gnome-clock.c:46
 msgid "Cannot list dirs in `/apps/panel/applets'.\n"
@@ -455,23 +388,12 @@
 msgstr ""
 
 #: src/location-manual.c:84
-<<<<<<< HEAD
-#, fuzzy
-msgid "Malformed argument.\n"
-msgstr "Некорректная величина гаммы.\n"
-
-#: src/location-manual.c:95
-#, fuzzy
-msgid "Too many arguments.\n"
-msgstr "Некорректная величина гаммы.\n"
-=======
 msgid "Malformed argument.\n"
 msgstr ""
 
 #: src/location-manual.c:95
 msgid "Too many arguments.\n"
 msgstr ""
->>>>>>> abf6fc39
 
 #: src/gtk-redshift/statusicon.py:61 src/gtk-redshift/rsappindicator.py:70
 msgid "Toggle"
@@ -486,18 +408,5 @@
 #~ msgid "VidMode method was not enabled at compile time.\n"
 #~ msgstr "Метод VidMode был выключен во время компиляции.\n"
 
-<<<<<<< HEAD
-#, fuzzy
-#~ msgid "WinGDI method was not enabled at compile time.\n"
-#~ msgstr "Метод RANDR был выключен во время компиляции.\n"
-
 #~ msgid "Initialization of VidMode failed.\n"
-#~ msgstr "Инициализация VidMode не удалась.\n"
-
-#, fuzzy
-#~ msgid "Initialization of WinGDI failed.\n"
-#~ msgstr "Инициализация RANDR не удалась.\n"
-=======
-#~ msgid "Initialization of VidMode failed.\n"
-#~ msgstr "Инициализация VidMode не удалась.\n"
->>>>>>> abf6fc39
+#~ msgstr "Инициализация VidMode не удалась.\n"