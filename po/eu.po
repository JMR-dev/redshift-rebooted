--- conflicted
+++ resolved
@@ -7,15 +7,9 @@
 msgstr ""
 "Project-Id-Version: redshift\n"
 "Report-Msgid-Bugs-To: https://bugs.launchpad.net/redshift\n"
-<<<<<<< HEAD
-"POT-Creation-Date: 2010-10-15 12:40+0200\n"
-"PO-Revision-Date: 2010-07-03 12:59+0000\n"
-"Last-Translator: Ibai Oihanguren <Unknown>\n"
-=======
-"POT-Creation-Date: 2010-08-18 21:09+0200\n"
+"POT-Creation-Date: 2010-10-18 01:15+0200\n"
 "PO-Revision-Date: 2010-08-18 21:19+0000\n"
 "Last-Translator: Jon Lund Steffensen <Unknown>\n"
->>>>>>> 37fa9bb9
 "Language-Team: Basque <eu@li.org>\n"
 "Language: eu\n"
 "MIME-Version: 1.0\n"
@@ -69,7 +63,9 @@
 #. `list' must not be translated
 #. no-wrap
 #: src/redshift.c:289
-msgid ""
+#, fuzzy
+msgid ""
+"  -c FILE\tLoad settings from specified configuration file\n"
 "  -g R:G:B\tAdditional gamma correction to apply\n"
 "  -l LAT:LON\tYour current location\n"
 "  -l PROVIDER\tSelect provider for automatic location updates\n"
@@ -95,7 +91,7 @@
 "  -t EGUNEZ:GAUEZ\tEgunez/gauez aplikatuko den kolore-tenperatura\n"
 
 #. TRANSLATORS: help output 5
-#: src/redshift.c:305
+#: src/redshift.c:306
 #, c-format
 msgid ""
 "The neutral temperature is %uK. Using this value will not\n"
@@ -106,7 +102,7 @@
 msgstr ""
 
 #. TRANSLATORS: help output 6
-#: src/redshift.c:315
+#: src/redshift.c:316
 #, c-format
 msgid ""
 "Default values:\n"
@@ -120,44 +116,44 @@
 "  Gaueko tenperatura: %uK\n"
 
 #. TRANSLATORS: help output 7
-#: src/redshift.c:323
+#: src/redshift.c:324
 #, c-format
 msgid "Please report bugs to <%s>\n"
 msgstr "Mesedez, eman arazoen berri <%s> helbidean\n"
 
-#: src/redshift.c:329
+#: src/redshift.c:330
 msgid "Available adjustment methods:\n"
 msgstr "Eskuragarri dauden metodoak:\n"
 
-#: src/redshift.c:335
+#: src/redshift.c:336
 msgid "Specify colon-separated options with `-m METHOD:OPTIONS'.\n"
 msgstr "Zehaztu aukerak kakotxez bereizita honela: `-m METODOA:AUKERAK'.\n"
 
 #. TRANSLATORS: `help' must not be translated.
-#: src/redshift.c:338
+#: src/redshift.c:339
 msgid "Try `-m METHOD:help' for help.\n"
 msgstr "Idatzi `-m METODOA:help' laguntza lortzeko.\n"
 
-#: src/redshift.c:344
+#: src/redshift.c:345
 msgid "Available location providers:\n"
 msgstr "Eskuragarri dauden kokapen-hornitzaileak:\n"
 
-#: src/redshift.c:350
+#: src/redshift.c:351
 msgid "Specify colon-separated options with`-l PROVIDER:OPTIONS'.\n"
 msgstr ""
 "Zehaztu aukerak kakotxez bereizita honela: `-l HORNITZAILEA:AUKERAK'.\n"
 
 #. TRANSLATORS: `help' must not be translated.
-#: src/redshift.c:353
+#: src/redshift.c:354
 msgid "Try `-l PROVIDER:help' for help.\n"
 msgstr "Idatzi `-l HORNITZAILEA:help' laguntza lortzeko.\n"
 
-#: src/redshift.c:366 src/redshift.c:444
+#: src/redshift.c:367 src/redshift.c:445
 #, c-format
 msgid "Initialization of %s failed.\n"
 msgstr "%s abiarazteak huts egin du.\n"
 
-#: src/redshift.c:381 src/redshift.c:412 src/redshift.c:459 src/redshift.c:490
+#: src/redshift.c:382 src/redshift.c:413 src/redshift.c:460 src/redshift.c:491
 #, c-format
 msgid "Failed to set %s option.\n"
 msgstr "Ezin izan da %s aukera ezarri.\n"
@@ -165,164 +161,161 @@
 #. TRANSLATORS: `help' must not be
 #. translated.
 #. TRANSLATORS: `help' must not be translated.
-#: src/redshift.c:386 src/redshift.c:415
+#: src/redshift.c:387 src/redshift.c:416
 #, c-format
 msgid "Try `-l %s:help' for more information.\n"
 msgstr "Idatzi `-l %s:help' informazio gehiagorako.\n"
 
-#: src/redshift.c:427
+#: src/redshift.c:428
 #, c-format
 msgid "Failed to start provider %s.\n"
 msgstr "Ezin izan da %s hornitzailea abiarazi.\n"
 
 #. TRANSLATORS: `help' must not be
 #. translated.
-#: src/redshift.c:464
+#: src/redshift.c:465
 #, fuzzy, c-format
 msgid "Try `-m %s:help' for more information.\n"
 msgstr "Idatzi `-m %s:help' informazio gehiagorako.\n"
 
 #. TRANSLATORS: `help' must not be translated.
-#: src/redshift.c:493
+#: src/redshift.c:494
 #, c-format
 msgid "Try -m %s:help' for more information.\n"
 msgstr "Idatzi `-m %s:help' informazio gehiagorako.\n"
 
-#: src/redshift.c:505
+#: src/redshift.c:506
 #, c-format
 msgid "Failed to start adjustment method %s.\n"
 msgstr "Ezin izan da %s egokitze-metodoa abiarazi.\n"
 
-#: src/redshift.c:606
+#: src/redshift.c:613
 msgid "Malformed gamma argument.\n"
 msgstr "Gaizki eratutako gamma argumentua.\n"
 
-#: src/redshift.c:608 src/redshift.c:703 src/redshift.c:718
+#: src/redshift.c:615 src/redshift.c:710 src/redshift.c:725
 msgid "Try `-h' for more information.\n"
 msgstr "Idatzi `-h' informazio gehiagorako.\n"
 
-#: src/redshift.c:649 src/redshift.c:783
+#: src/redshift.c:656 src/redshift.c:792
 #, c-format
 msgid "Unknown location provider `%s'.\n"
 msgstr "Kokapen-hornitzaile ezezaguna: `%s'.\n"
 
 #. TRANSLATORS: This refers to the method
 #. used to adjust colors e.g VidMode
-#: src/redshift.c:680 src/redshift.c:769
+#: src/redshift.c:687 src/redshift.c:778
 #, fuzzy, c-format
 msgid "Unknown adjustment method `%s'.\n"
 msgstr "Metodo ezezaguna: `%s'.\n"
 
-#: src/redshift.c:701
+#: src/redshift.c:708
 msgid "Malformed temperature argument.\n"
 msgstr "Gaizki eratutako tenperatura argumentua.\n"
 
-#: src/redshift.c:757
+#: src/redshift.c:766
 #, fuzzy
 msgid "Malformed gamma setting.\n"
 msgstr "Gaizki eratutako gamma argumentua.\n"
 
-#: src/redshift.c:792
+#: src/redshift.c:801
 #, fuzzy, c-format
 msgid "Unknown configuration setting `%s'.\n"
 msgstr "Kokapen-hornitzaile ezezaguna: `%s'.\n"
 
-#: src/redshift.c:827
+#: src/redshift.c:836
 msgid "Trying next provider...\n"
 msgstr "Hurrengo hornitzailearekin saiatzen...\n"
 
-#: src/redshift.c:833
+#: src/redshift.c:842
 #, c-format
 msgid "Using provider `%s'.\n"
 msgstr "`%s' hornitzailea erabiltzen.\n"
 
-#: src/redshift.c:841
+#: src/redshift.c:850
 msgid "No more location providers to try.\n"
 msgstr "Ez dago beste kokapen-hornitzailerik probatzeko.\n"
 
-#: src/redshift.c:855
+#: src/redshift.c:864
 msgid "Unable to get location from provider.\n"
 msgstr "Ezin izan da hornitzailearengandik kokapenik lortu.\n"
 
 #. TRANSLATORS: Append degree symbols if possible.
-#: src/redshift.c:864
+#: src/redshift.c:873
 #, c-format
 msgid "Location: %f, %f\n"
 msgstr "Kokapena: %f, %f\n"
 
-#: src/redshift.c:871
+#: src/redshift.c:880
 #, c-format
 msgid "Latitude must be between %.1f and %.1f.\n"
 msgstr "Latitudea muga hauen barruan egon behar da: %.1f eta %.1f.\n"
 
-#: src/redshift.c:880
+#: src/redshift.c:889
 #, c-format
 msgid "Longitude must be between %.1f and %.1f.\n"
 msgstr "Longitudea muga hauen barruan egon behar da: %.1f eta %.1f.\n"
 
-#: src/redshift.c:889 src/redshift.c:897
+#: src/redshift.c:898 src/redshift.c:906
 #, c-format
 msgid "Temperature must be between %uK and %uK.\n"
 msgstr "Tenperatura muga hauen barruan egon behar da: %uK eta %uK.\n"
 
-#: src/redshift.c:907
+#: src/redshift.c:916
 #, c-format
 msgid "Gamma value must be between %.1f and %.1f.\n"
 msgstr "Gamma balioa muga hauen barruan egon behar da: %.1f eta %.1f.\n"
 
-#: src/redshift.c:913
+#: src/redshift.c:922
 #, c-format
 msgid "Gamma: %.3f, %.3f, %.3f\n"
 msgstr "Gamma: %.3f, %.3f, %.3f\n"
 
-#: src/redshift.c:932
+#: src/redshift.c:941
 msgid "Trying next method...\n"
 msgstr "Hurrengo metodoarekin saiatzen...\n"
 
-#: src/redshift.c:937
+#: src/redshift.c:946
 #, c-format
 msgid "Using method `%s'.\n"
 msgstr "`%s' metodoa erabiltzen.\n"
 
-#: src/redshift.c:944
+#: src/redshift.c:953
 msgid "No more methods to try.\n"
 msgstr "Ez dago beste metodorik probatzeko.\n"
 
-#: src/redshift.c:956 src/redshift.c:1077
+#: src/redshift.c:965 src/redshift.c:1086
 msgid "Unable to read system time.\n"
 msgstr "Ezin izan da sistemaren ordua irakurri.\n"
 
 #. TRANSLATORS: Append degree symbol if possible.
-#: src/redshift.c:965
+#: src/redshift.c:974
 #, c-format
 msgid "Solar elevation: %f\n"
 msgstr "Eguzkiaren gorapen-angelua: %fº\n"
 
-#: src/redshift.c:972 src/redshift.c:1144
+#: src/redshift.c:981 src/redshift.c:1153
 #, c-format
 msgid "Color temperature: %uK\n"
 msgstr "Kolore-tenperatura: %uK\n"
 
-#: src/redshift.c:977 src/redshift.c:988 src/redshift.c:1152
+#: src/redshift.c:986 src/redshift.c:997 src/redshift.c:1161
 msgid "Temperature adjustment failed.\n"
 msgstr "Tenperatura egokitzeak huts egin du.\n"
 
-<<<<<<< HEAD
-#: src/config-ini.c:107
+#: src/config-ini.c:109
 msgid "Malformed section header in config file.\n"
 msgstr ""
 
-#: src/config-ini.c:143
+#: src/config-ini.c:145
 #, fuzzy
 msgid "Malformed assignment in config file.\n"
 msgstr "Gaizki eratutako argumentua.\n"
 
-#: src/config-ini.c:154
+#: src/config-ini.c:156
 msgid "Assignment outside section in config file.\n"
 msgstr ""
 
-=======
->>>>>>> 37fa9bb9
 #: src/gamma-randr.c:69 src/gamma-randr.c:126 src/gamma-randr.c:165
 #: src/gamma-randr.c:191 src/gamma-randr.c:248 src/gamma-randr.c:346
 #, c-format
@@ -339,11 +332,7 @@
 msgid "Screen %i could not be found.\n"
 msgstr "%i pantaila ez da aurkitu.\n"
 
-<<<<<<< HEAD
 #: src/gamma-randr.c:177 src/gamma-vidmode.c:84
-=======
-#: src/gamma-randr.c:177 src/gamma-vidmode.c:86
->>>>>>> 37fa9bb9
 #, c-format
 msgid "Gamma ramp size too small: %i\n"
 msgstr "Gamma ramp tamaina txikiegia: %i\n"
@@ -367,20 +356,12 @@
 "  screen=N\tEgokitzapenak aplikatzeko X pantaila\n"
 "  crtc=N\tEgokitzapenak aplikatzeko CRTCa\n"
 
-<<<<<<< HEAD
 #: src/gamma-randr.c:285 src/gamma-vidmode.c:139
-=======
-#: src/gamma-randr.c:285 src/gamma-vidmode.c:144
->>>>>>> 37fa9bb9
 #, c-format
 msgid "Missing value for parameter: `%s'.\n"
 msgstr "Balioa falta da parametro honentzat: `%s'.\n"
 
-<<<<<<< HEAD
 #: src/gamma-randr.c:295 src/gamma-vidmode.c:147 src/location-manual.c:98
-=======
-#: src/gamma-randr.c:295 src/gamma-vidmode.c:152 src/location-manual.c:98
->>>>>>> 37fa9bb9
 #, c-format
 msgid "Unknown method parameter: `%s'.\n"
 msgstr "Metodoaren parametro ezezaguna: `%s'.\n"
