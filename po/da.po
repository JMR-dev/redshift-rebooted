--- conflicted
+++ resolved
@@ -7,13 +7,8 @@
 msgstr ""
 "Project-Id-Version: redshift\n"
 "Report-Msgid-Bugs-To: https://bugs.launchpad.net/redshift\n"
-<<<<<<< HEAD
-"POT-Creation-Date: 2010-10-15 12:40+0200\n"
-"PO-Revision-Date: 2010-06-30 18:51+0000\n"
-=======
-"POT-Creation-Date: 2010-08-18 21:09+0200\n"
+"POT-Creation-Date: 2010-10-18 01:15+0200\n"
 "PO-Revision-Date: 2010-08-18 21:23+0000\n"
->>>>>>> 37fa9bb9
 "Last-Translator: Jon Lund Steffensen <Unknown>\n"
 "Language-Team: Danish <da@li.org>\n"
 "Language: da\n"
@@ -68,7 +63,9 @@
 #. `list' must not be translated
 #. no-wrap
 #: src/redshift.c:289
-msgid ""
+#, fuzzy
+msgid ""
+"  -c FILE\tLoad settings from specified configuration file\n"
 "  -g R:G:B\tAdditional gamma correction to apply\n"
 "  -l LAT:LON\tYour current location\n"
 "  -l PROVIDER\tSelect provider for automatic location updates\n"
@@ -93,7 +90,7 @@
 "  -t DAG:NAT\tFarvetemperatur som sættes hhv. dag og nat\n"
 
 #. TRANSLATORS: help output 5
-#: src/redshift.c:305
+#: src/redshift.c:306
 #, c-format
 msgid ""
 "The neutral temperature is %uK. Using this value will not\n"
@@ -104,7 +101,7 @@
 msgstr ""
 
 #. TRANSLATORS: help output 6
-#: src/redshift.c:315
+#: src/redshift.c:316
 #, c-format
 msgid ""
 "Default values:\n"
@@ -118,43 +115,43 @@
 "  Nattemperatur: %uK\n"
 
 #. TRANSLATORS: help output 7
-#: src/redshift.c:323
+#: src/redshift.c:324
 #, c-format
 msgid "Please report bugs to <%s>\n"
 msgstr "Rapporter venligst fejl til <%s>\n"
 
-#: src/redshift.c:329
+#: src/redshift.c:330
 msgid "Available adjustment methods:\n"
 msgstr "Tilgængelige justeringsmetoder:\n"
 
-#: src/redshift.c:335
+#: src/redshift.c:336
 msgid "Specify colon-separated options with `-m METHOD:OPTIONS'.\n"
 msgstr "Specificer indstillinger separeret med kolon: `-m METODE:VALG'.\n"
 
 #. TRANSLATORS: `help' must not be translated.
-#: src/redshift.c:338
+#: src/redshift.c:339
 msgid "Try `-m METHOD:help' for help.\n"
 msgstr "Prøv `-m METODE:help' for at få hjælp.\n"
 
-#: src/redshift.c:344
+#: src/redshift.c:345
 msgid "Available location providers:\n"
 msgstr "Tilgængelige metoder til placeringsopdatering:\n"
 
-#: src/redshift.c:350
+#: src/redshift.c:351
 msgid "Specify colon-separated options with`-l PROVIDER:OPTIONS'.\n"
 msgstr "Specificer indstillinger separeret med kolon: `-l METODE:VALG'.\n"
 
 #. TRANSLATORS: `help' must not be translated.
-#: src/redshift.c:353
+#: src/redshift.c:354
 msgid "Try `-l PROVIDER:help' for help.\n"
 msgstr "Prøv `-l METODE:help' for at få hjælp.\n"
 
-#: src/redshift.c:366 src/redshift.c:444
+#: src/redshift.c:367 src/redshift.c:445
 #, c-format
 msgid "Initialization of %s failed.\n"
 msgstr "Fejl under klargøring af %s.\n"
 
-#: src/redshift.c:381 src/redshift.c:412 src/redshift.c:459 src/redshift.c:490
+#: src/redshift.c:382 src/redshift.c:413 src/redshift.c:460 src/redshift.c:491
 #, c-format
 msgid "Failed to set %s option.\n"
 msgstr "Kunne ikke sætte indstilling %s.\n"
@@ -162,165 +159,162 @@
 #. TRANSLATORS: `help' must not be
 #. translated.
 #. TRANSLATORS: `help' must not be translated.
-#: src/redshift.c:386 src/redshift.c:415
+#: src/redshift.c:387 src/redshift.c:416
 #, c-format
 msgid "Try `-l %s:help' for more information.\n"
 msgstr "Prøv `-l %s:help' for mere information.\n"
 
-#: src/redshift.c:427
+#: src/redshift.c:428
 #, c-format
 msgid "Failed to start provider %s.\n"
 msgstr "Kunne ikke starte placeringsmetode %s.\n"
 
 #. TRANSLATORS: `help' must not be
 #. translated.
-#: src/redshift.c:464
+#: src/redshift.c:465
 #, fuzzy, c-format
 msgid "Try `-m %s:help' for more information.\n"
 msgstr "Prøv `-m %s:help' for mere information.\n"
 
 #. TRANSLATORS: `help' must not be translated.
-#: src/redshift.c:493
+#: src/redshift.c:494
 #, c-format
 msgid "Try -m %s:help' for more information.\n"
 msgstr "Prøv `-m %s:help' for mere information.\n"
 
-#: src/redshift.c:505
+#: src/redshift.c:506
 #, c-format
 msgid "Failed to start adjustment method %s.\n"
 msgstr "Kunne ikke starte justeringsmetode %s.\n"
 
-#: src/redshift.c:606
+#: src/redshift.c:613
 msgid "Malformed gamma argument.\n"
 msgstr "Fejl i gamma-argument.\n"
 
-#: src/redshift.c:608 src/redshift.c:703 src/redshift.c:718
+#: src/redshift.c:615 src/redshift.c:710 src/redshift.c:725
 msgid "Try `-h' for more information.\n"
 msgstr "Prøv `-h' for mere information.\n"
 
-#: src/redshift.c:649 src/redshift.c:783
+#: src/redshift.c:656 src/redshift.c:792
 #, c-format
 msgid "Unknown location provider `%s'.\n"
 msgstr "Ukendt metode til placeringsopdatering `%s'.\n"
 
 #. TRANSLATORS: This refers to the method
 #. used to adjust colors e.g VidMode
-#: src/redshift.c:680 src/redshift.c:769
+#: src/redshift.c:687 src/redshift.c:778
 #, fuzzy, c-format
 msgid "Unknown adjustment method `%s'.\n"
 msgstr "Ukendt justeringsmetode `%s'.\n"
 
-#: src/redshift.c:701
+#: src/redshift.c:708
 msgid "Malformed temperature argument.\n"
 msgstr "Fejl i temperaturargument.\n"
 
-#: src/redshift.c:757
+#: src/redshift.c:766
 #, fuzzy
 msgid "Malformed gamma setting.\n"
 msgstr "Fejl i gamma-argument.\n"
 
-#: src/redshift.c:792
+#: src/redshift.c:801
 #, fuzzy, c-format
 msgid "Unknown configuration setting `%s'.\n"
 msgstr "Ukendt metode til placeringsopdatering `%s'.\n"
 
-#: src/redshift.c:827
+#: src/redshift.c:836
 msgid "Trying next provider...\n"
 msgstr "Prøver næste placeringsmetode...\n"
 
-#: src/redshift.c:833
+#: src/redshift.c:842
 #, c-format
 msgid "Using provider `%s'.\n"
 msgstr "Bruger placeringsmetoden `%s'.\n"
 
-#: src/redshift.c:841
+#: src/redshift.c:850
 msgid "No more location providers to try.\n"
 msgstr "Ikke flere metoder til placeringsopdateringer kan prøves.\n"
 
-#: src/redshift.c:855
+#: src/redshift.c:864
 msgid "Unable to get location from provider.\n"
 msgstr "Kan ikke modtage placeringsopdatering.\n"
 
 #. TRANSLATORS: Append degree symbols if possible.
-#: src/redshift.c:864
+#: src/redshift.c:873
 #, c-format
 msgid "Location: %f, %f\n"
 msgstr "Placering: %f°, %f°\n"
 
-#: src/redshift.c:871
+#: src/redshift.c:880
 #, c-format
 msgid "Latitude must be between %.1f and %.1f.\n"
 msgstr "Breddegrad skal være mellem %.1f° og %.1f°.\n"
 
-#: src/redshift.c:880
+#: src/redshift.c:889
 #, c-format
 msgid "Longitude must be between %.1f and %.1f.\n"
 msgstr "Længdegrad skal være mellem %.1f° og %.1f°.\n"
 
-#: src/redshift.c:889 src/redshift.c:897
+#: src/redshift.c:898 src/redshift.c:906
 #, c-format
 msgid "Temperature must be between %uK and %uK.\n"
 msgstr "Temperatur skal være mellem %uK og %uK.\n"
 
-#: src/redshift.c:907
+#: src/redshift.c:916
 #, c-format
 msgid "Gamma value must be between %.1f and %.1f.\n"
 msgstr "Gamma-værdi skal være mellem %.1f og %.1f.\n"
 
-#: src/redshift.c:913
+#: src/redshift.c:922
 #, c-format
 msgid "Gamma: %.3f, %.3f, %.3f\n"
 msgstr "Gamma: %.3f, %.3f, %.3f\n"
 
-#: src/redshift.c:932
+#: src/redshift.c:941
 msgid "Trying next method...\n"
 msgstr "Prøver næste farvejusteringsmetode...\n"
 
-#: src/redshift.c:937
+#: src/redshift.c:946
 #, c-format
 msgid "Using method `%s'.\n"
 msgstr "Bruger farvejusteringsmetoden `%s'.\n"
 
-#: src/redshift.c:944
+#: src/redshift.c:953
 msgid "No more methods to try.\n"
 msgstr "Der er ikke flere justeringsmetoder som kan prøves.\n"
 
-#: src/redshift.c:956 src/redshift.c:1077
+#: src/redshift.c:965 src/redshift.c:1086
 msgid "Unable to read system time.\n"
 msgstr "Kan ikke læse systemtid.\n"
 
 #. TRANSLATORS: Append degree symbol if possible.
-#: src/redshift.c:965
+#: src/redshift.c:974
 #, c-format
 msgid "Solar elevation: %f\n"
 msgstr "Solhøjde: %f°\n"
 
-#: src/redshift.c:972 src/redshift.c:1144
+#: src/redshift.c:981 src/redshift.c:1153
 #, c-format
 msgid "Color temperature: %uK\n"
 msgstr "Farvetemperatur: %uK\n"
 
-#: src/redshift.c:977 src/redshift.c:988 src/redshift.c:1152
+#: src/redshift.c:986 src/redshift.c:997 src/redshift.c:1161
 msgid "Temperature adjustment failed.\n"
 msgstr "Fejl ved justering af temperatur.\n"
 
-<<<<<<< HEAD
-#: src/config-ini.c:107
+#: src/config-ini.c:109
 #, fuzzy
 msgid "Malformed section header in config file.\n"
 msgstr "Fejl i placeringsargument.\n"
 
-#: src/config-ini.c:143
+#: src/config-ini.c:145
 #, fuzzy
 msgid "Malformed assignment in config file.\n"
 msgstr "Fejl i parameteren.\n"
 
-#: src/config-ini.c:154
+#: src/config-ini.c:156
 msgid "Assignment outside section in config file.\n"
 msgstr ""
 
-=======
->>>>>>> 37fa9bb9
 #: src/gamma-randr.c:69 src/gamma-randr.c:126 src/gamma-randr.c:165
 #: src/gamma-randr.c:191 src/gamma-randr.c:248 src/gamma-randr.c:346
 #, c-format
@@ -337,11 +331,7 @@
 msgid "Screen %i could not be found.\n"
 msgstr "Skærm %i kunne ikke findes.\n"
 
-<<<<<<< HEAD
 #: src/gamma-randr.c:177 src/gamma-vidmode.c:84
-=======
-#: src/gamma-randr.c:177 src/gamma-vidmode.c:86
->>>>>>> 37fa9bb9
 #, c-format
 msgid "Gamma ramp size too small: %i\n"
 msgstr "Størrelsen på gammarampen er for lille: %i\n"
@@ -365,20 +355,12 @@
 "  screen=N\tX sckærm som skal justeres\n"
 "  crtc=N\tCRTC som skal justeres\n"
 
-<<<<<<< HEAD
 #: src/gamma-randr.c:285 src/gamma-vidmode.c:139
-=======
-#: src/gamma-randr.c:285 src/gamma-vidmode.c:144
->>>>>>> 37fa9bb9
 #, c-format
 msgid "Missing value for parameter: `%s'.\n"
 msgstr "Manglende værdi for parameter: `%s'.\n"
 
-<<<<<<< HEAD
 #: src/gamma-randr.c:295 src/gamma-vidmode.c:147 src/location-manual.c:98
-=======
-#: src/gamma-randr.c:295 src/gamma-vidmode.c:152 src/location-manual.c:98
->>>>>>> 37fa9bb9
 #, c-format
 msgid "Unknown method parameter: `%s'.\n"
 msgstr "Ukendt parameter til justeringsmetode: `%s'.\n"
